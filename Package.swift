--- conflicted
+++ resolved
@@ -44,7 +44,6 @@
 	)
 #else
 	fatalError("Unsupported OS")
-<<<<<<< HEAD
 #endif
 
 let package = Package(
@@ -55,7 +54,4 @@
 		.Package(url: "https://github.com/IBM-Swift/BlueSocket.git", majorVersion: 0, minor: 11),
 	],
 	exclude: ["SSLService.xcodeproj", "README.md", "Sources/Info.plist"]
-)
-=======
-#endif
->>>>>>> 9cb75f60
+)